# Copyright 2011-2013, Vinothan N. Manoharan, Thomas G. Dimiduk,
# Rebecca W. Perry, Jerome Fung, and Ryan McGorty, Anna Wang
#
# This file is part of HoloPy.
#
# HoloPy is free software: you can redistribute it and/or modify
# it under the terms of the GNU General Public License as published by
# the Free Software Foundation, either version 3 of the License, or
# (at your option) any later version.
#
# HoloPy is distributed in the hope that it will be useful,
# but WITHOUT ANY WARRANTY; without even the implied warranty of
# MERCHANTABILITY or FITNESS FOR A PARTICULAR PURPOSE.  See the
# GNU General Public License for more details.
#
# You should have received a copy of the GNU General Public License
# along with HoloPy.  If not, see <http://www.gnu.org/licenses/>.
"""
Base class for scattering theories.  Implements python-based
calc_intensity and calc_holo, based on subclass's calc_field

.. moduleauthor:: Jerome Fung <fung@physics.harvard.edu>
.. moduleauthor:: Vinothan N. Manoharan <vnm@seas.harvard.edu>
.. moduleauthor:: Thomas G. Dimiduk <tdimiduk@physics.harvard.edu>
"""

import numpy as np
import xarray as xr
from warnings import warn
from ...core.marray import make_vector_schema
from holopy.core.holopy_object import HoloPyObject
from ..scatterer import Scatterers, Sphere
<<<<<<< HEAD
from ..errors import TheoryNotCompatibleError, NoCenter
from ...core.metadata import kr_theta_phi_flat, from_flat, vector, theta_phi_flat
=======
from ..errors import TheoryNotCompatibleError, MissingParameter
>>>>>>> 9ebc43f0

class ScatteringTheory(HoloPyObject):
    """
    Defines common interface for all scattering theories.

    Notes
    -----
    A subclasses that do the work of computing scattering should do it by
    implementing a _calc_field(self, scatterer, schema) function that returns a
    VectorGrid electric field.
    """
    def _calc_field(self, scatterer, schema):
        """
        Calculate fields.  Implemented in derived classes only.

        Parameters
        ----------
        scatterer : :mod:`.scatterer` object
            (possibly composite) scatterer for which to compute scattering

        Returns
        -------
        e_field : :mod:`.VectorGrid`
            scattered electric field
        """
        optics=schema.optics
        def get_field(s):
            if isinstance(scatterer,Sphere) and scatterer.center is None:
                raise NoCenter("Center is required for hologram calculation of a sphere")
            positions = kr_theta_phi_flat(schema, s.center)
            field = np.vstack(self._raw_fields(np.vstack((positions.kr, positions.theta, positions.phi)), s, optics)).T
            phase = np.exp(-1j*np.pi*2*s.center[2] / optics.med_wavelen)
            # TODO: fix and re-enable internal fields
            #if self._scatterer_overlaps_schema(scatterer, schema):
            #    inner = scatterer.contains(schema.positions.xyz())
            #    field[inner] = np.vstack(
            #        self._raw_internal_fields(positions[inner].T, s,
            #                                  optics)).T
            field *= phase
            field = xr.DataArray(field, dims=['flat', vector], coords={'flat': positions.flat, vector: ['x', 'y', 'z']}, attrs=dict(optics=schema.optics))
            return from_flat(field)


        # See if we can handle the scatterer in one step
        if self._can_handle(scatterer):
            field = get_field(scatterer)
        elif isinstance(scatterer, Scatterers):
        # if it is a composite, try superposition
            scatterers = scatterer.get_component_list()
            field = get_field(scatterers[0])
            for s in scatterers[1:]:
                field += get_field(s)
        else:
            raise TheoryNotCompatibleError(self, scatterer)

        return field

#        pos = kr_theta_phi_flat(schema, scatterer.center)
#        fields = self._raw_fields(np.vstack((pos.kr, pos.theta, pos.phi)).T, scatterer, schema.optics)
#        d = {k: v for k, v in pos.coords.items()}
#        d[vector] = ['x', 'y', 'z']
#        dims = ['vector']
#        if hasattr(pos, 'flat'):
#            dims = ['flat'] + dims
#        else:
#            dims = ['point'] + dims
#        phase = xr.ufuncs.exp(-1j*np.pi*2*schema.z / schema.optics.med_wavelen)
#        return from_flat(xr.DataArray(fields*phase, dims=dims, coords=d))

    def calc_scat_matrix(self, scatterer, schema):
        """
        Compute scattering matricies for scatterer

        Parameters
        ----------
        scatterer : :mod:`holopy.scattering.scatterer` object
            (possibly composite) scatterer for which to compute scattering

        Returns
        -------
        scat_matr : :mod:`.Marray`
            Scattering matricies at specified positions

        Notes
        -----
        calc_* functions can be called on either a theory class or a theory
        object.  If called on a theory class, they use a default theory object
        which is correct for the vast majority of situations.  You only need to
        instantiate a theory object if it has adjustable parameters and you want
        to use non-default values.
        """
        pos = theta_phi_flat(schema, scatterer.center)
        scat_matrs = self._raw_scat_matrs(scatterer, pos)
        #x = xr.DataArray(scat_matrs, dims=['flat', 'Epar', 'Eperp'], coords={'flat': pos.flat, 'Epar': ['S2', 'S3'], 'Eperp': ['S4', 'S1']}, attrs=dict(optics=schema.optics))
        d = {k: v for k, v in pos.coords.items()}
        d['Epar'] = ['S2', 'S3']
        d['Eperp'] = ['S4', 'S1']
        dims = ['Epar', 'Eperp']
        if hasattr(pos, 'flat'):
            dims = ['flat'] + dims
        else:
            dims = ['point'] + dims
        return from_flat(xr.DataArray(scat_matrs, dims=dims, coords=d, attrs=dict(optics=schema.optics)))

    def _finalize_fields(self, z, fields, schema):
        # expects fields as an Nx3 ndarray
        phase = np.exp(-1j*np.pi*2*z / schema.optics.med_wavelen)
        schema = make_vector_schema(schema)
        result = schema.interpret_1d(fields)
        return result * phase


# Subclass of scattering theory, overrides functions that depend on array
# ordering and handles the tranposes for sending values to/from fortran
class FortranTheory(ScatteringTheory):
<<<<<<< HEAD
=======
    def _calc_field(self, scatterer, schema):
        optics=schema.optics
        def get_field(s):
            if isinstance(scatterer,Sphere) and scatterer.center is None:
                raise MissingParameter("center location")

            positions = schema.positions.kr_theta_phi(s.center, optics.wavevec)
            field = np.vstack(self._raw_fields(positions.T, s, optics)).T
            phase = np.exp(-1j*np.pi*2*s.center[2] / optics.med_wavelen)
            if self._scatterer_overlaps_schema(scatterer, schema):
                inner = scatterer.contains(schema.positions.xyz())
                field[inner] = np.vstack(
                    self._raw_internal_fields(positions[inner].T, s,
                                              optics)).T
            field *= phase
            return make_vector_schema(schema).interpret_1d(field)


        # See if we can handle the scatterer in one step
        if self._can_handle(scatterer):
            field = get_field(scatterer)
        elif isinstance(scatterer, Scatterers):
        # if it is a composite, try superposition
            scatterers = scatterer.get_component_list()
            field = get_field(scatterers[0])
            for s in scatterers[1:]:
                field += get_field(s)
        else:
            raise TheoryNotCompatibleError(self, scatterer)

        return field
        # TODO: fix internal field and re-enable this
#        return self._set_internal_fields(field, scatterer)


>>>>>>> 9ebc43f0
    def _scatterer_overlaps_schema(self, scatterer, schema):
        if hasattr(schema, 'center'):
            center_to_center = scatterer.center - schema.center
            unit_vector = center_to_center - abs(center_to_center).sum()
            return schema.contains(scatterer.center - unit_vector)
        else:
            return scatterer.contains(schema.coords).any()

    def _set_internal_fields(self, fields, scatterer):
        center_to_center = scatterer.center - fields.center
        unit_vector = center_to_center - abs(center_to_center).sum()
        if fields.contains(scatterer.center - unit_vector):
            warn("Fields inside your Sphere(s) set to 0 because {0} Theory "
                 " does not yet support calculating internal fields".format(
                     self.__class__.__name__))

            origin = fields.origin
            extent = fields.extent
            shape = fields.shape
            def points(i):
                return enumerate(np.linspace(origin[i], origin[0]+extent[i], shape[i]))
            # TODO: may be missing hitting a point or two because of
            # integer truncation, see about fixing that


            # TODO: vectorize or otherwise speed this up
            if len(shape) == 2:
                for i, x in points(0):
                    for j, y in points(1):
                        if scatterer.contains((x, y, fields.center[2])):
                            fields[i, j] = 0

            else:
                for i, x in points(0):
                    for j, y in points(1):
                        for k, z in points(2):
                            if scatterer.contains((x, y, z)):
                                fields[i, j, k] = 0
        return fields

class InvalidElectricFieldComputation(Exception):
    def __init__(self, reason):
        self.reason = reason
    def __str__(self):
        return "Invalid Electric Computation: " + self.reason<|MERGE_RESOLUTION|>--- conflicted
+++ resolved
@@ -30,12 +30,8 @@
 from ...core.marray import make_vector_schema
 from holopy.core.holopy_object import HoloPyObject
 from ..scatterer import Scatterers, Sphere
-<<<<<<< HEAD
-from ..errors import TheoryNotCompatibleError, NoCenter
+from ..errors import TheoryNotCompatibleError, MissingParameter
 from ...core.metadata import kr_theta_phi_flat, from_flat, vector, theta_phi_flat
-=======
-from ..errors import TheoryNotCompatibleError, MissingParameter
->>>>>>> 9ebc43f0
 
 class ScatteringTheory(HoloPyObject):
     """
@@ -151,8 +147,6 @@
 # Subclass of scattering theory, overrides functions that depend on array
 # ordering and handles the tranposes for sending values to/from fortran
 class FortranTheory(ScatteringTheory):
-<<<<<<< HEAD
-=======
     def _calc_field(self, scatterer, schema):
         optics=schema.optics
         def get_field(s):
@@ -188,7 +182,6 @@
 #        return self._set_internal_fields(field, scatterer)
 
 
->>>>>>> 9ebc43f0
     def _scatterer_overlaps_schema(self, scatterer, schema):
         if hasattr(schema, 'center'):
             center_to_center = scatterer.center - schema.center
