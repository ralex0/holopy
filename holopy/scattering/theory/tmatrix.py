--- conflicted
+++ resolved
@@ -80,17 +80,7 @@
 
     def _raw_scat_matrs(self, scatterer, pos, medium_wavevec, medium_index):
         temp_dir = tempfile.mkdtemp()
-<<<<<<< HEAD
-        current_directory = os.getcwd()
         shutil.copy(self.tmatrixlocation, temp_dir)
-        os.chdir(temp_dir)
-=======
-        path, _ = os.path.split(os.path.abspath(__file__))
-        tmatrixlocation = os.path.join(path, 'tmatrix_f', 'S.exe')
-        if not os.path.isfile(tmatrixlocation):
-            raise DependencyMissing('Tmatrix')
-        shutil.copy(tmatrixlocation, temp_dir)
->>>>>>> f67e28db
 
         angles = pos.T[:, 1:] * 180/np.pi
         outf = open(os.path.join(temp_dir, 'tmatrix_tmp.inp'), 'wb')
