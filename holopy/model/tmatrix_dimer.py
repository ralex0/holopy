# Copyright 2011, Vinothan N. Manoharan, Thomas G. Dimiduk, Rebecca
# W. Perry, Jerome Fung, and Ryan McGorty
#
# This file is part of Holopy.
#
# Holopy is free software: you can redistribute it and/or modify
# it under the terms of the GNU General Public License as published by
# the Free Software Foundation, either version 3 of the License, or
# (at your option) any later version.
#
# Holopy is distributed in the hope that it will be useful,
# but WITHOUT ANY WARRANTY; without even the implied warranty of
# MERCHANTABILITY or FITNESS FOR A PARTICULAR PURPOSE.  See the
# GNU General Public License for more details.
#
# You should have received a copy of the GNU General Public License
# along with Holopy.  If not, see <http://www.gnu.org/licenses/>.
'''
Do forward calculation of a dimer hologram from T-matrix.
Uses full radial dependence of spherical Hankel functions for scattered
field.

.. moduleauthor:: Jerome Fung <fung@physics.harvard.edu>

'''

import numpy as np
import scattering.tmatrix.mieangfuncs as mieangfuncs
import scattering.tmatrix.scsmfo_min as scsmfo_min
from holopy.optics import Optics
from holopy.hologram import Hologram
from holopy.utility.helpers import _ensure_pair

from numpy import array, pi

par_ordering = ['n_particle_real_1',  'n_particle_real_2', 
                'n_particle_imag_1',  'n_particle_imag_2', 
                'radius_1', 'radius_2', 
                'x_com', 'y_com', 'z_com', 
                'scaling_alpha', 'euler_beta', 'euler_gamma',
                'gap_distance']

def _scaled_by_k(param_name):
    pars = ['radius_1', 'radius_2', 'x_com', 'y_com', 'z_com', 
            'gap_distance']
    return param_name in pars

def _scaled_by_med_index(param_name):
    pars = ['n_particle_real_1', 'n_particle_imag_1', 'n_particle_real_2',
            'n_particle_imag_2']
    return param_name in pars

def forward_holo(size, opt, n_particle_real_1, n_particle_real_2,
                 n_particle_imag_1, n_particle_imag_2,  radius_1, 
                 radius_2, x_com, y_com, z_com, scaling_alpha, euler_beta,
                 euler_gamma, gap_distance,tmat_dict = None, 
                 old_coords = False, dimensional = True):
    """
    Calculate hologram of a dimer from T-matrix scattering model.

    Parameters may be specified in any consistent set of units (make
    sure the optics object is also in the same units).

    Parameters
    ----------
    size : int or (int, int)
       of pixels in hologram to calculate (square if scalar)
    opt : Optics or dict
       Optics class or dictionary describing wavelength and pixel 
       information for the calculation
    n_particle_real_1 : float
       Real part of the index of refraction of particle 1.  
    n_particle_real_2 : float
       Real index of particle 2. If None, assumed same as n_particle_real_1.
    n_particle_imag_1 : float
       particle 1 imaginary refractive index
    n_particle_imag_2 : float
       imaginary index of particle 2. If None, assumed same as 
       n_particle_imag_1.
    radius_1, radius_2 : float
       particle radii
<<<<<<< HEAD
    x_com, y_com, z_com :
=======
    x_com, y_com, z_com : float
>>>>>>> 27aac3a4
       coordinates of dimer center of mass
    scaling_alpha : float
       Overall scaling factor for terms containing E_scat
    euler_beta : float
<<<<<<< HEAD
       Euler angle beta (deg) in modified zyz convention (rotation about y).
    euler_gamma : float
       Euler angle gamma (deg) in modified zyz convention (rotation about z).
=======
       Euler angle beta (deg) in modified zyz convention (rotation
       about y). 
    euler_gamma : float
       Euler angle gamma (deg) in modified zyz convention (rotation
       about z). 
>>>>>>> 27aac3a4
    gap_distance : float
       Interparticle gap distance ( = 0 at hard-sphere contact.) 
    scaling_alpha : float
       Overall scaling factor for terms containing E_scat
    tmat_dict : float
       dictionary of T-matrix code parameters
    old_coords : bool
       If True, use old coordinate convention of (0,0) at center,
       positive x -rows, positive y cols.
    dimensional : bool
<<<<<<< HEAD
       If False, assume all lengths non-dimensionalized by k and all indices
       relative (divided by medium index).
=======
       If False, assume all lengths non-dimensionalized by k and all
       indices relative (divided by medium index).
>>>>>>> 27aac3a4

    Returns
    -------
    calc_holo : Hologram
       Calculated dimer hologram

    Notes
    -----
    The larger the size of the cluster, the more terms are needed in
    the expansion of the scattered fields in a series of vector
    spherical harmonics, and the longer the code takes to run.  The
    cluster size is determined both by the particle radii and by
    gap_distance.  In particular, this code is not recommended for use
    when the gap distance is very large (in particular, more than
    several particle diameters).  Use Lorenz-Mie superposition
    instead.

    Only two Euler angles are necessary because dimers are
    axisymmetric.  Our Euler angle beta differs slightly from the zyz
    convention in that it is permitted to be negative.  It will behave
    in a mathematically sensible way between -180 and 360 degrees.
    The reference configuration (beta and gamma both = 0) occurs wtih
    both particles lying on the x-axis, with the x coordinate of
    particle #1 being positive.

    See details concerning implementation in [1]_.

    References
    ----------
    .. [1] Jerome Fung et al., Optics Express 19, 8051-8065 (2011).

    """
    if not tmat_dict: # Provide sensible defaults
        tmat_dict = {'niter' : 200, 'eps' : 1e-6, 'qeps1' : 1e-5, 
                     'qeps2' : 1e-8, 'meth' : 1}

    if not n_particle_real_2:
        n_particle_real_2 = n_particle_real_1

    if not n_particle_imag_2:
        n_particle_imag_2 = n_particle_imag_1

    if isinstance(opt, dict):
        opt = optics.Optics(**opt)

    # Allow size and pixel size to be either 1 number (square) or
    # rectangular 
    xdim, ydim = _ensure_pair(size)
    px, py = _ensure_pair(opt.pixel)

    # Work around beta not being modulo anything (to ease fitting)
    if euler_beta < 0:
        euler_beta = 180. + euler_beta
    elif euler_beta > 180:
        euler_beta = euler_beta - 180.

    # Convert gamma from degrees to radians
    euler_gamma *= pi/180.

    # non-dimensionalization
    wavevec = 2.0 * pi / opt.med_wavelen
    if dimensional:
        # all length scales by k in medium
        com_coords = array([x_com, y_com, z_com]) * wavevec
        r_eps = gap_distance * wavevec 
        x_parts = array([radius_1, radius_2]) * wavevec 
        xarr = array([radius_1 + 0.5 * gap_distance, -radius_2 - 0.5 * 
                      gap_distance]) * wavevec
        # need relative indices
        m_reals = array([n_particle_real_1, n_particle_real_2]) / opt.index
        m_imags = array([n_particle_imag_1, n_particle_imag_2]) / opt.index
    else: 
        com_coords = array([x_com, y_com, z_com])
        r_eps = gap_distance
        x_parts = array([radius_1, radius_2])
        xarr = array([radius_1 + 0.5 * gap_distance, -radius_2 - 0.5 *
                      gap_distance])
        m_reals = array([n_particle_real_1, n_particle_real_2])
        m_imags = array([n_particle_imag_1, n_particle_imag_2])
        
    # Scattering coefficent calc setup
    yarr = np.zeros(2)
    zarr = np.zeros(2)
    ea = array([0., euler_beta])

    # calculate amn coefficients via SCSMFO
    nodr, nodrt, amn0 = scsmfo_min.amncalc(1, xarr, yarr, zarr, m_reals, 
                                           m_imags, x_parts, 
                                           tmat_dict['niter'], 
                                           tmat_dict['eps'], 
                                           tmat_dict['qeps1'],
                                           tmat_dict['qeps2'], 
                                           tmat_dict['meth'], ea)

    # chop off unused parts of amn0 (2nd dim is nodrt^2 + 2*nodrt) 
    limit = nodrt**2 + 2*nodrt
    amncoeffs = amn0[:,0:limit, :]

    if old_coords:
        gridx = np.mgrid[(xdim-1) * px/2 : -0.5 * xdim * px : -1 * px]
        gridy = np.mgrid[(-1 * ydim+1) * py/2 : ydim * py/2 : py]
    else:
        gridx = np.mgrid[0:xdim]*px
        gridy = np.mgrid[0:ydim]*py

    holo = Hologram(mieangfuncs.tmholo_nf(wavevec*gridx, 
                wavevec*gridy, com_coords, amncoeffs, nodrt, euler_gamma, 
                scaling_alpha, opt.polarization), optics = opt)

    return holo


def _forward_holo(size, opt, scat_dict): 
    '''
    Internal use; passes everything to public forward_holo non-dimensionally.
    '''
    # make sure these params have value of None if they do not exist.
    # The fitter will assume a value for them in that case, but it
    # will fail if they don't exist at all.
    scat_dict['n_particle_real_2'] = scat_dict.get('n_particle_real_2')
    scat_dict['n_particle_imag_2'] = scat_dict.get('n_particle_imag_2')
    
    return forward_holo(size, opt, dimensional = False, **scat_dict)


<|MERGE_RESOLUTION|>--- conflicted
+++ resolved
@@ -79,26 +79,16 @@
        n_particle_imag_1.
     radius_1, radius_2 : float
        particle radii
-<<<<<<< HEAD
-    x_com, y_com, z_com :
-=======
     x_com, y_com, z_com : float
->>>>>>> 27aac3a4
        coordinates of dimer center of mass
     scaling_alpha : float
        Overall scaling factor for terms containing E_scat
     euler_beta : float
-<<<<<<< HEAD
-       Euler angle beta (deg) in modified zyz convention (rotation about y).
-    euler_gamma : float
-       Euler angle gamma (deg) in modified zyz convention (rotation about z).
-=======
        Euler angle beta (deg) in modified zyz convention (rotation
        about y). 
     euler_gamma : float
        Euler angle gamma (deg) in modified zyz convention (rotation
        about z). 
->>>>>>> 27aac3a4
     gap_distance : float
        Interparticle gap distance ( = 0 at hard-sphere contact.) 
     scaling_alpha : float
@@ -109,13 +99,8 @@
        If True, use old coordinate convention of (0,0) at center,
        positive x -rows, positive y cols.
     dimensional : bool
-<<<<<<< HEAD
-       If False, assume all lengths non-dimensionalized by k and all indices
-       relative (divided by medium index).
-=======
        If False, assume all lengths non-dimensionalized by k and all
        indices relative (divided by medium index).
->>>>>>> 27aac3a4
 
     Returns
     -------
