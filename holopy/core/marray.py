--- conflicted
+++ resolved
@@ -32,13 +32,8 @@
 import xarray as xr
 import scipy.signal
 from .holopy_object import HoloPyObject
-<<<<<<< HEAD
 from .metadata import Angles, Positions, Optics, make_coords, make_attrs
 from .helpers import _ensure_pair, _ensure_array, dict_without, ensure_3d, is_none
-=======
-from .metadata import Angles, Positions, Optics
-from .tools import _ensure_pair, _ensure_array, dict_without, ensure_3d, is_none
->>>>>>> 9ebc43f0
 
 def zeros_like(obj, dtype=None):
     """
@@ -632,86 +627,7 @@
                  origin=np.zeros(3), **kwargs):
         super(VolumeSchema, self).__init__(shape=shape, spacing=spacing, optics=optics, origin=origin, **kwargs)
 
-<<<<<<< HEAD
-
-def subimage(arr, center, shape):
-    """
-    Pick out a region of an image or other array
-
-    Parameters
-    ----------
-    arr : numpy.ndarray
-        The array to subimage
-    center : tuple of ints or floats
-        The desired center of the region, should have the same number of
-        elements as the arr has dimensions. Floats will be rounded
-    shape : int or tuple of ints
-        Desired shape of the region.  If a single int is given the region will
-        be that dimension in along every axis.  Shape should be even
-
-    Returns
-    -------
-    sub : numpy.ndarray or :class:`.RegularGrid` marray object
-        Subset of shape shape centered at center. For marrays, marray.origin
-        will be set such that the upper left corner of the output has
-        coordinates relative to the input.
-    """
-    center = (np.round(center)).astype(int)
-
-    if np.isscalar(shape):
-        shape = np.repeat(shape, arr.ndim)
-    assert len(shape) == arr.ndim
-
-    extent = {x: slice(int(np.round(c-s/2)), int(np.round(c+s/2))) for x, c, s in zip(('x', 'y'), center, shape)}
-    return arr[extent]
-
-def resize(arr, center=None, extent=None, spacing=None):
-    """
-    Resize and resample an marray
-
-    Parameters
-    ----------
-    arr : :class:`.Marray`
-        Marray to resize
-    center : array(float) optional
-        Desired center of the new marray. Default is the old center
-    extent : array(float) optional
-        Desired extent of the new marray. Default is the old extent
-    spacing : array(float) optional
-        Desired spacing of the new marray. Default is the old spacing
-
-    Returns
-    -------
-    arr : :class:`.Marray`
-        Desired cut of arr. Will be a view into the old array unless spacing
-        is changed
-    """
-    if center is None:
-        center = arr.center
-    if extent is None:
-        extent = arr.extent
-    center = np.array(center)
-    extent = np.array(extent)
-    # we need to cut spacing and origin down to two dimensions if working with
-    # an Image
-    cut_center = (center - arr.origin[:arr.ndim])/arr.spacing[:arr.ndim]
-    shape = extent / arr.spacing[:arr.ndim]
-
-    extent = [slice(int(np.round(c -s/2)), int(np.round(c+s/2)))
-              for c, s in zip(cut_center, shape)]
-
-    arr = _checked_cut(arr, extent)
-    arr.center = center
-    if spacing is not None and np.any(spacing != arr.spacing):
-        shape = (arr.extent / spacing).astype('int')
-        arr = arr.resample(shape)
-
-    return arr
-
-
-=======
->>>>>>> 9ebc43f0
-_describe_init_signature
+@_describe_init_signature
 class Volume(RegularGrid, VolumeSchema):
     """
     3D rectangular grid of measurements or calculations.
