--- conflicted
+++ resolved
@@ -273,18 +273,7 @@
         confidence=""
         if self.n_sigma != 1:
             confidence=" (\mathrm{{{}\ sigma}})".format(self.n_sigma)
-<<<<<<< HEAD
-        display_precision = int(round(np.log10(self.value/(min(self.plus, self.minus))) + .6))
-        value_fmt = "{{:.{}g}}".format(max(display_precision, 2))
-        value = value_fmt.format(self.value)
-        return "${value}^{{+{s.plus:.2g}}}_{{-{s.minus:.2g}}}{confidence}$".format(s=self, confidence=confidence, value=value)
-
-    @property
-    def guess(self):
-        return self.value
-=======
         display_precision = int(round(np.log10(self.guess/(min(self.plus, self.minus))) + .6))
         guess_fmt = "{{:.{}g}}".format(max(display_precision, 2))
         guess = guess_fmt.format(self.guess)
-        return "${guess}^{{+{s.plus:.2g}}}_{{-{s.minus:.2g}}}{confidence}$".format(s=self, confidence=confidence, guess=guess)
->>>>>>> fc77d5d2
+        return "${guess}^{{+{s.plus:.2g}}}_{{-{s.minus:.2g}}}{confidence}$".format(s=self, confidence=confidence, guess=guess)